//
// Copyright (c) 2010 ARM Limited
// All rights reserved
//
// The license below extends only to copyright in the software and shall
// not be construed as granting a license to any other intellectual
// property including but not limited to intellectual property relating
// to a hardware implementation of the functionality of the software
// licensed hereunder.  You may use the software subject to the license
// terms below provided that you ensure that this notice is replicated
// unmodified and in its entirety in all distributions of the software,
// modified or unmodified, in source code or in binary form.
//
// Redistribution and use in source and binary forms, with or without
// modification, are permitted provided that the following conditions are
// met: redistributions of source code must retain the above copyright
// notice, this list of conditions and the following disclaimer;
// redistributions in binary form must reproduce the above copyright
// notice, this list of conditions and the following disclaimer in the
// documentation and/or other materials provided with the distribution;
// neither the name of the copyright holders nor the names of its
// contributors may be used to endorse or promote products derived from
// this software without specific prior written permission.
//
// THIS SOFTWARE IS PROVIDED BY THE COPYRIGHT HOLDERS AND CONTRIBUTORS
// "AS IS" AND ANY EXPRESS OR IMPLIED WARRANTIES, INCLUDING, BUT NOT
// LIMITED TO, THE IMPLIED WARRANTIES OF MERCHANTABILITY AND FITNESS FOR
// A PARTICULAR PURPOSE ARE DISCLAIMED. IN NO EVENT SHALL THE COPYRIGHT
// OWNER OR CONTRIBUTORS BE LIABLE FOR ANY DIRECT, INDIRECT, INCIDENTAL,
// SPECIAL, EXEMPLARY, OR CONSEQUENTIAL DAMAGES (INCLUDING, BUT NOT
// LIMITED TO, PROCUREMENT OF SUBSTITUTE GOODS OR SERVICES; LOSS OF USE,
// DATA, OR PROFITS; OR BUSINESS INTERRUPTION) HOWEVER CAUSED AND ON ANY
// THEORY OF LIABILITY, WHETHER IN CONTRACT, STRICT LIABILITY, OR TORT
// (INCLUDING NEGLIGENCE OR OTHERWISE) ARISING IN ANY WAY OUT OF THE USE
// OF THIS SOFTWARE, EVEN IF ADVISED OF THE POSSIBILITY OF SUCH DAMAGE.
//
// Authors: Gene Wu


let {{
    header_output = ""
    decoder_output = '''
    uint64_t join32to64(uint32_t r1, uint32_t r0)
    {
        uint64_t r = r1;
        r <<= 32;
        r |= r0;
        return r;
    }
    '''
    exec_output = '''
    uint64_t join32to64(uint32_t r1, uint32_t r0);
    '''


    armCode = '''
    PseudoInst::arm(xc->tcBase());
    '''
    armIop = InstObjParams("arm", "Arm", "PredOp",
                           { "code": armCode,
                             "predicate_test": predicateTest },
                             ["IsNonSpeculative"])
    header_output += BasicDeclare.subst(armIop)
    decoder_output += BasicConstructor.subst(armIop)
    exec_output += PredOpExecute.subst(armIop)

    quiesceCode = '''
    PseudoInst::quiesce(xc->tcBase());
    '''
    quiesceIop = InstObjParams("quiesce", "Quiesce", "PredOp",
                           { "code": quiesceCode,
                             "predicate_test": predicateTest },
                             ["IsNonSpeculative", "IsQuiesce"])
    header_output += BasicDeclare.subst(quiesceIop)
    decoder_output += BasicConstructor.subst(quiesceIop)
    exec_output += QuiescePredOpExecute.subst(quiesceIop)

    quiesceNsCode = '''
    PseudoInst::quiesceNs(xc->tcBase(), join32to64(R1, R0));
    '''

    quiesceNsIop = InstObjParams("quiesceNs", "QuiesceNs", "PredOp",
                           { "code": quiesceNsCode,
                             "predicate_test": predicateTest },
                             ["IsNonSpeculative", "IsQuiesce"])
    header_output += BasicDeclare.subst(quiesceNsIop)
    decoder_output += BasicConstructor.subst(quiesceNsIop)
    exec_output += QuiescePredOpExecute.subst(quiesceNsIop)

    quiesceCyclesCode = '''
    PseudoInst::quiesceCycles(xc->tcBase(), join32to64(R1, R0));
    '''

    quiesceCyclesIop = InstObjParams("quiesceCycles", "QuiesceCycles", "PredOp",
                           { "code": quiesceCyclesCode,
                             "predicate_test": predicateTest },
                             ["IsNonSpeculative", "IsQuiesce", "IsUnverifiable"])
    header_output += BasicDeclare.subst(quiesceCyclesIop)
    decoder_output += BasicConstructor.subst(quiesceCyclesIop)
    exec_output += QuiescePredOpExecute.subst(quiesceCyclesIop)

    quiesceTimeCode = '''
    uint64_t qt_val = PseudoInst::quiesceTime(xc->tcBase());
    R0 = bits(qt_val, 31, 0);
    R1 = bits(qt_val, 63, 32);
    '''

    quiesceTimeIop = InstObjParams("quiesceTime", "QuiesceTime", "PredOp",
                           { "code": quiesceTimeCode,
                             "predicate_test": predicateTest },
                             ["IsNonSpeculative", "IsUnverifiable"])
    header_output += BasicDeclare.subst(quiesceTimeIop)
    decoder_output += BasicConstructor.subst(quiesceTimeIop)
    exec_output += PredOpExecute.subst(quiesceTimeIop)

    rpnsCode = '''
    uint64_t rpns_val = PseudoInst::rpns(xc->tcBase());
    R0 = bits(rpns_val, 31, 0);
    R1 = bits(rpns_val, 63, 32);
    '''

    rpnsIop = InstObjParams("rpns", "Rpns", "PredOp",
                           { "code": rpnsCode,
                             "predicate_test": predicateTest },
                             ["IsNonSpeculative", "IsUnverifiable"])
    header_output += BasicDeclare.subst(rpnsIop)
    decoder_output += BasicConstructor.subst(rpnsIop)
    exec_output += PredOpExecute.subst(rpnsIop)

    wakeCpuCode = '''
    PseudoInst::wakeCPU(xc->tcBase(), join32to64(R1,R0));
    '''

    wakeCPUIop = InstObjParams("wakeCPU", "WakeCPU", "PredOp",
                   { "code": wakeCpuCode,
                     "predicate_test": predicateTest },
                     ["IsNonSpeculative", "IsUnverifiable"])
    header_output += BasicDeclare.subst(wakeCPUIop)
    decoder_output += BasicConstructor.subst(wakeCPUIop)
    exec_output += PredOpExecute.subst(wakeCPUIop)

    deprecated_ivlbIop = InstObjParams("deprecated_ivlb", "Deprecated_ivlb", "PredOp",
                           { "code": '''warn_once("Obsolete M5 ivlb instruction encountered.\\n");''',
                             "predicate_test": predicateTest })
    header_output += BasicDeclare.subst(deprecated_ivlbIop)
    decoder_output += BasicConstructor.subst(deprecated_ivlbIop)
    exec_output += PredOpExecute.subst(deprecated_ivlbIop)

    deprecated_ivleIop = InstObjParams("deprecated_ivle", "Deprecated_ivle", "PredOp",
                           { "code": '''warn_once("Obsolete M5 ivle instruction encountered.\\n");''',
                             "predicate_test": predicateTest })
    header_output += BasicDeclare.subst(deprecated_ivleIop)
    decoder_output += BasicConstructor.subst(deprecated_ivleIop)
    exec_output += PredOpExecute.subst(deprecated_ivleIop)

    deprecated_exit_code = '''
        warn_once("Obsolete M5 exit instruction encountered.\\n");
        PseudoInst::m5exit(xc->tcBase(), 0);
    '''

    deprecated_exitIop = InstObjParams("deprecated_exit", "Deprecated_exit", "PredOp",
                           { "code": deprecated_exit_code,
                             "predicate_test": predicateTest },
                             ["No_OpClass", "IsNonSpeculative"])
    header_output += BasicDeclare.subst(deprecated_exitIop)
    decoder_output += BasicConstructor.subst(deprecated_exitIop)
    exec_output += PredOpExecute.subst(deprecated_exitIop)

    m5exit_code = '''
        PseudoInst::m5exit(xc->tcBase(), join32to64(R1, R0));
    '''
    m5exitIop = InstObjParams("m5exit", "M5exit", "PredOp",
                                   { "code": m5exit_code,
                                     "predicate_test": predicateTest },
                                     ["No_OpClass", "IsNonSpeculative"])
    header_output += BasicDeclare.subst(m5exitIop)
    decoder_output += BasicConstructor.subst(m5exitIop)
    exec_output += PredOpExecute.subst(m5exitIop)

    loadsymbolCode = '''
    PseudoInst::loadsymbol(xc->tcBase());
    '''

    loadsymbolIop = InstObjParams("loadsymbol", "Loadsymbol", "PredOp",
                           { "code": loadsymbolCode,
                             "predicate_test": predicateTest },
                             ["No_OpClass", "IsNonSpeculative"])
    header_output += BasicDeclare.subst(loadsymbolIop)
    decoder_output += BasicConstructor.subst(loadsymbolIop)
    exec_output += PredOpExecute.subst(loadsymbolIop)

    initparamCode = '''
<<<<<<< HEAD
    Rt = PseudoInst::initParam(xc->tcBase());
=======
#if FULL_SYSTEM
    uint64_t ip_val  = PseudoInst::initParam(xc->tcBase());
    R0 = bits(ip_val, 31, 0);
    R1 = bits(ip_val, 63, 32);
#else
    PseudoInst::panicFsOnlyPseudoInst("initparam");
#endif
>>>>>>> a7394ad6
    '''

    initparamIop = InstObjParams("initparam", "Initparam", "PredOp",
                           { "code": initparamCode,
                             "predicate_test": predicateTest },
                             ["IsNonSpeculative"])
    header_output += BasicDeclare.subst(initparamIop)
    decoder_output += BasicConstructor.subst(initparamIop)
    exec_output += PredOpExecute.subst(initparamIop)

    resetstats_code = '''
    PseudoInst::resetstats(xc->tcBase(), join32to64(R1, R0), join32to64(R3, R2));
    '''

    resetstatsIop = InstObjParams("resetstats", "Resetstats", "PredOp",
                           { "code": resetstats_code,
                             "predicate_test": predicateTest },
                             ["IsNonSpeculative"])
    header_output += BasicDeclare.subst(resetstatsIop)
    decoder_output += BasicConstructor.subst(resetstatsIop)
    exec_output += PredOpExecute.subst(resetstatsIop)

    dumpstats_code = '''
    PseudoInst::dumpstats(xc->tcBase(), join32to64(R1, R0), join32to64(R3, R2));
    '''
    dumpstatsIop = InstObjParams("dumpstats", "Dumpstats", "PredOp",
                           { "code": dumpstats_code,
                             "predicate_test": predicateTest },
                             ["IsNonSpeculative"])
    header_output += BasicDeclare.subst(dumpstatsIop)
    decoder_output += BasicConstructor.subst(dumpstatsIop)
    exec_output += PredOpExecute.subst(dumpstatsIop)

    dumpresetstats_code = '''
    PseudoInst::dumpresetstats(xc->tcBase(), join32to64(R1, R0), join32to64(R3, R2));
    '''
    dumpresetstatsIop = InstObjParams("dumpresetstats", "Dumpresetstats", "PredOp",
                           { "code": dumpresetstats_code,
                             "predicate_test": predicateTest },
                             ["IsNonSpeculative"])
    header_output += BasicDeclare.subst(dumpresetstatsIop)
    decoder_output += BasicConstructor.subst(dumpresetstatsIop)
    exec_output += PredOpExecute.subst(dumpresetstatsIop)

    m5checkpoint_code = '''
    PseudoInst::m5checkpoint(xc->tcBase(), join32to64(R1, R0), join32to64(R3, R2));
    '''
    m5checkpointIop = InstObjParams("m5checkpoint", "M5checkpoint", "PredOp",
                           { "code": m5checkpoint_code,
                             "predicate_test": predicateTest },
                             ["IsNonSpeculative"])
    header_output += BasicDeclare.subst(m5checkpointIop)
    decoder_output += BasicConstructor.subst(m5checkpointIop)
    exec_output += PredOpExecute.subst(m5checkpointIop)

    m5readfileCode = '''
    int n = 4;
    uint64_t offset = getArgument(xc->tcBase(), n, sizeof(uint64_t), false);
    R0 = PseudoInst::readfile(xc->tcBase(), R0, join32to64(R3,R2), offset);
    '''
    m5readfileIop = InstObjParams("m5readfile", "M5readfile", "PredOp",
                           { "code": m5readfileCode,
                             "predicate_test": predicateTest },
                             ["IsNonSpeculative"])
    header_output += BasicDeclare.subst(m5readfileIop)
    decoder_output += BasicConstructor.subst(m5readfileIop)
    exec_output += PredOpExecute.subst(m5readfileIop)

    m5breakIop = InstObjParams("m5break", "M5break", "PredOp",
                           { "code": "PseudoInst::debugbreak(xc->tcBase());",
                             "predicate_test": predicateTest },
                             ["IsNonSpeculative"])
    header_output += BasicDeclare.subst(m5breakIop)
    decoder_output += BasicConstructor.subst(m5breakIop)
    exec_output += PredOpExecute.subst(m5breakIop)

    m5switchcpuIop = InstObjParams("m5switchcpu", "M5switchcpu", "PredOp",
                           { "code": "PseudoInst::switchcpu(xc->tcBase());",
                             "predicate_test": predicateTest },
                             ["IsNonSpeculative"])
    header_output += BasicDeclare.subst(m5switchcpuIop)
    decoder_output += BasicConstructor.subst(m5switchcpuIop)
    exec_output += PredOpExecute.subst(m5switchcpuIop)

    m5addsymbolCode = '''
    PseudoInst::addsymbol(xc->tcBase(), join32to64(R1, R0), R2);
    '''
    m5addsymbolIop = InstObjParams("m5addsymbol", "M5addsymbol", "PredOp",
                           { "code": m5addsymbolCode,
                             "predicate_test": predicateTest },
                             ["IsNonSpeculative"])
    header_output += BasicDeclare.subst(m5addsymbolIop)
    decoder_output += BasicConstructor.subst(m5addsymbolIop)
    exec_output += PredOpExecute.subst(m5addsymbolIop)

    m5panicCode = '''panic("M5 panic instruction called at pc=%#x.",
                     xc->pcState().pc());'''
    m5panicIop = InstObjParams("m5panic", "M5panic", "PredOp",
                     { "code": m5panicCode,
                       "predicate_test": predicateTest },
                       ["IsNonSpeculative"])
    header_output += BasicDeclare.subst(m5panicIop)
    decoder_output += BasicConstructor.subst(m5panicIop)
    exec_output += PredOpExecute.subst(m5panicIop)

    m5workbeginCode = '''PseudoInst::workbegin(
                          xc->tcBase(),
                          join32to64(R1, R0),
                          join32to64(R3, R2)
                      );'''
    m5workbeginIop = InstObjParams("m5workbegin", "M5workbegin", "PredOp",
                     { "code": m5workbeginCode,
                       "predicate_test": predicateTest },
                       ["IsNonSpeculative"])
    header_output += BasicDeclare.subst(m5workbeginIop)
    decoder_output += BasicConstructor.subst(m5workbeginIop)
    exec_output += PredOpExecute.subst(m5workbeginIop)

    m5workendCode = '''PseudoInst::workend(
                        xc->tcBase(),
                        join32to64(R1, R0),
                        join32to64(R3, R2)
                    );'''
    m5workendIop = InstObjParams("m5workend", "M5workend", "PredOp",
                     { "code": m5workendCode,
                       "predicate_test": predicateTest },
                       ["IsNonSpeculative"])
    header_output += BasicDeclare.subst(m5workendIop)
    decoder_output += BasicConstructor.subst(m5workendIop)
    exec_output += PredOpExecute.subst(m5workendIop)

}};<|MERGE_RESOLUTION|>--- conflicted
+++ resolved
@@ -190,17 +190,9 @@
     exec_output += PredOpExecute.subst(loadsymbolIop)
 
     initparamCode = '''
-<<<<<<< HEAD
-    Rt = PseudoInst::initParam(xc->tcBase());
-=======
-#if FULL_SYSTEM
     uint64_t ip_val  = PseudoInst::initParam(xc->tcBase());
     R0 = bits(ip_val, 31, 0);
     R1 = bits(ip_val, 63, 32);
-#else
-    PseudoInst::panicFsOnlyPseudoInst("initparam");
-#endif
->>>>>>> a7394ad6
     '''
 
     initparamIop = InstObjParams("initparam", "Initparam", "PredOp",
